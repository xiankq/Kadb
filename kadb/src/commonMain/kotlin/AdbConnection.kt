/*
 * Copyright (c) 2021 mobile.dev inc.
 *
 * Licensed under the Apache License, Version 2.0 (the "License");
 * you may not use this file except in compliance with the License.
 * You may obtain a copy of the License at
 *
 *   http://www.apache.org/licenses/LICENSE-2.0
 *
 * Unless required by applicable law or agreed to in writing, software
 * distributed under the License is distributed on an "AS IS" BASIS,
 * WITHOUT WARRANTIES OR CONDITIONS OF ANY KIND, either express or implied.
 * See the License for the specific language governing permissions and
 * limitations under the License.
 *
 */

package com.flyfishxu.kadb

import com.flyfishxu.kadb.AdbKeyPair.Companion.read
import com.flyfishxu.kadb.SslUtils.getSSLSocket
import com.flyfishxu.kadb.exception.AdbPairAuthException
import okio.Sink
import okio.Source
import okio.sink
import okio.source
import org.jetbrains.annotations.TestOnly
import java.io.Closeable
import java.io.IOException
import java.net.Socket
import java.util.*
import javax.net.ssl.SSLProtocolException

internal class AdbConnection internal constructor(
    adbReader: AdbReader,
    private val adbWriter: AdbWriter,
    private val closeable: Closeable?,
    private val supportedFeatures: Set<String>,
    private val version: Int,
    private val maxPayloadSize: Int
) : AutoCloseable {

    private val random = Random()
    private val messageQueue = AdbMessageQueue(adbReader)

    @Throws(IOException::class)
    fun open(destination: String): AdbStream {
        val localId = newId()
        messageQueue.startListening(localId)
        try {
            adbWriter.writeOpen(localId, destination)
            val message = messageQueue.take(localId, AdbProtocol.CMD_OKAY)
            val remoteId = message.arg0

            return AdbStreamImpl(messageQueue, adbWriter, maxPayloadSize, localId, remoteId)
        } catch (e: Throwable) {
            messageQueue.stopListening(localId)
            throw e
        }
    }

    fun supportsFeature(feature: String): Boolean {
        return supportedFeatures.contains(feature)
    }

    private fun newId(): Int {
        return random.nextInt()
    }

    @TestOnly
    internal fun ensureEmpty() {
        messageQueue.ensureEmpty()
    }

    override fun close() {
        try {
            messageQueue.close()
            adbWriter.close()
            closeable?.close()
        } catch (ignore: Throwable) {
        }
    }

    companion object {

        fun connect(socket: Socket, keyPair: AdbKeyPair? = null): AdbConnection {
            val source = socket.source()
            val sink = socket.sink()

            return connect(socket, source, sink, keyPair, socket)
        }

        private fun connect(
            socket: Socket,
            source: Source,
            sink: Sink,
            keyPair: AdbKeyPair? = null,
            closeable: Closeable? = null
        ): AdbConnection {
            val adbReader = AdbReader(source)
            val adbWriter = AdbWriter(sink)

            try {
                return connect(socket, adbReader, adbWriter, keyPair, closeable)
            } catch (t: Throwable) {
                adbReader.close()
                adbWriter.close()
                throw t
            }
        }

        private fun connect(
            socket: Socket,
            adbReader: AdbReader,
            adbWriter: AdbWriter,
            keyPair: AdbKeyPair?,
            closeable: Closeable?
        ): AdbConnection {
            adbWriter.writeConnect()

            var message: AdbMessage = try {
                adbReader.readMessage() // TODO：Happened Connection Reset
            } catch (e: SSLProtocolException) {
                if (e.message?.contains("SSLV3_ALERT_CERTIFICATE_UNKNOWN") == true) {
                    throw AdbPairAuthException()
                } else {
                    throw e
                }
            }

            if (message.command == AdbProtocol.CMD_STLS) {
                val host = socket.inetAddress.hostAddress!!
                val port = socket.port
                val newSocket = Socket(host, port)
                val sslSocket = getSSLSocket(
                    newSocket,
                    host,
                    port,
                    read()
                )
                adbReader.close()
                adbWriter.close()
                return connect(sslSocket, keyPair)
            } else if (message.command == AdbProtocol.CMD_AUTH) {
                checkNotNull(keyPair) { "Authentication required but no KeyPair provided" }
                check(message.arg0 == AdbProtocol.AUTH_TYPE_TOKEN) { "Unsupported auth type: $message" }

                val signature = keyPair.signPayload(message)
                adbWriter.writeAuth(AdbProtocol.AUTH_TYPE_SIGNATURE, signature)

                message = adbReader.readMessage()
                if (message.command == AdbProtocol.CMD_AUTH) {
<<<<<<< HEAD
                    adbWriter.writeAuth(AdbProtocol.AUTH_TYPE_RSA_PUBLIC, keyPair.getPublicKeyBytes())
                    throw AdbAuthException()

                    //message = adbReader.readMessage()
=======
                    adbWriter.writeAuth(
                        AdbProtocol.AUTH_TYPE_RSA_PUBLIC,
                        AdbKeyPair.Companion.adbPublicKey(keyPair)
                    )
                    message = adbReader.readMessage()
>>>>>>> 14e30f38
                }
            }

            if (message.command != AdbProtocol.CMD_CNXN) throw IOException("Connection failed: ${message.command}")

            val connectionString = parseConnectionString(String(message.payload))
            val version = message.arg0
            val maxPayloadSize = message.arg1

            return AdbConnection(
                adbReader,
                adbWriter,
                closeable,
                connectionString.features,
                version,
                maxPayloadSize
            )
        }

        // ie: "device::ro.product.name=sdk_gphone_x86;ro.product.model=Android SDK built for x86;ro.product.device=generic_x86;features=fixed_push_symlink_timestamp,apex,fixed_push_mkdir,stat_v2,abb_exec,cmd,abb,shell_v2"
        private fun parseConnectionString(connectionString: String): ConnectionString {
            val keyValues = connectionString.substringAfter("device::")
                .split(";")
                .map { it.split("=") }
                .mapNotNull { if (it.size != 2) null else it[0] to it[1] }
                .toMap()
            if ("features" !in keyValues) throw IOException("Failed to parse features from connection string: $connectionString")
            val features = keyValues.getValue("features").split(",").toSet()
            return ConnectionString(features)
        }
    }
}

private data class ConnectionString(val features: Set<String>)<|MERGE_RESOLUTION|>--- conflicted
+++ resolved
@@ -150,18 +150,11 @@
 
                 message = adbReader.readMessage()
                 if (message.command == AdbProtocol.CMD_AUTH) {
-<<<<<<< HEAD
-                    adbWriter.writeAuth(AdbProtocol.AUTH_TYPE_RSA_PUBLIC, keyPair.getPublicKeyBytes())
-                    throw AdbAuthException()
-
-                    //message = adbReader.readMessage()
-=======
                     adbWriter.writeAuth(
                         AdbProtocol.AUTH_TYPE_RSA_PUBLIC,
                         AdbKeyPair.Companion.adbPublicKey(keyPair)
                     )
                     message = adbReader.readMessage()
->>>>>>> 14e30f38
                 }
             }
 
