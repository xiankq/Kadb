# Kadb

(Kotlin Multiplatform ADB client library with paring support, no binary involved.)

A modern and versatile Kotlin ADB client library that simplifies the interaction with Android devices.

Kadb offers a wide range of features, including wireless debugging, apk sideloading, file management, port forwarding,
and shell command execution. Wireless debugging without relying on `adb` binary.

[![Maven Central](https://img.shields.io/maven-central/v/com.flyfishxu/kadb.svg)](https://mvnrepository.com/artifact/com.flyfishxu/kadb)

## Getting Started

Kadb now available on Maven Central:

```kotlin
dependencies {
    implementation("com.flyfishxu:kadb:<version>")
}
```

<<<<<<< HEAD
## Features

- Wireless Debugging Support: Say goodbye to cables and the traditional ADB binaries! Kadb enables wireless debugging
  for a hassle-free connection to your Android devices, including Wear OS, Android TV, Android Auto, and even debugging
  directly on the Android device itself.

- Seamless Device Connection: Whether you're working with an emulator or a physical device, Kadb's intuitive APIs make
  connections effortless.
=======
## Warning
We are working for make Kadb to support KMP(Kotlin Multiplatform), so some of the APIs in Kadb may changed in the future releases. After our works finish, the APSs will be stable.

## Express Gratitude 
>>>>>>> c0bd4409

- Secure ADB Connections: With SSL/TLS1.3 support, Kadb ensures your connections are secure, supporting both legacy ADB
  Over WLAN, and new ADB pairing authentication methods.

- Efficient File Management: Push and pull files with ease with Android DocumentFile and Okio, ensuring fast and
  reliable file transfers.

- Enhanced Error Handling: Encounter fewer roadblocks with Kadb's informative exceptions, improving your debugging
  experience.

- Broad Compatibility: Kadb supports Android API level 21 and above, ensuring wide device compatibility. Note: Conscrypt
  library may required on Android Q or earlier devices.

- Kotlin Multiplatform Ready: Kadb is designed to work seamlessly with Compose Desktop projects, allowing you to target
  any JVM based platform with ease.

- Device Discovery and Customization: Easily discover devices and customize Kadb to fit your needs, from generating
  custom certificates to setting ADB client name as you like.

## Usages

### Connect to a device

Connect to `emulator-5554` and install `apkFile`:

```kotlin
Kadb.create("localhost", 5555).use { kadb ->
    kadb.install(apkFile)
}
```

*Note: Connect to the odd adb daemon port (5555), not the even emulator console port (5554)*

### Pair with new device

<Host: 10.0.0.175; Port: 37755; PairCode: 643102>

```kotlin
Kadb.pair("10.0.0.175", 37755, "643102")
```

*Note: Pair only works when target device running Android 11 and above*

### Discover a Device

The following discovers and returns a connected device or emulator.
If there are multiple it returns the first one
found.

```kotlin
val kadb = Kadb.discover()
if (kadb == null) throw RuntimeException("No adb device found")
```

Use the following API if you want to list all available devices:

```kotlin
val kadbs = Kadb.list()
```

### Connecting to a physical device

*Prerequisite: Connecting to a physical device requires a running adb server. In most cases, this means that you must
have the `adb` binary installed on your machine.*

The `Kadb.discover()` and `Kadb.list()` methods now both support USB-connected devices.

```kotlin
// Both of these will include any USB-connected devices if they are available
val kadb = Kadb.discover()
val kadbs = Kadb.list()
```

If you'd like to connect directly to a physical device via its serial number. Use the following API:

```kotlin
val kadb = AdbServer.createKadb(
    adbServerHost = "localhost",
    adbServerPort = 5037,
    deviceQuery = "host:transport:${serialNumber}"
)
```

### Install / Uninstall APK

```kotlin
kadb.install(exampleApkFile)
kadb.uninstall("com.example.app")
```

### Push / Pull Files

```kotlin
kadb.push(srcFile, "/data/local/tmp/dst.txt")
kadb.pull(dstFile, "/data/local/tmp/src.txt")
```

### Execute Shell Command

```kotlin
val response = kadb.shell("echo hello")
assert(response.exitCode == 0)
assert(response.output == "hello\n")
```

### TCP Forwarding

```kotlin
kadb.tcpForward(
    hostPort = 7001,
    targetPort = 7001
).use {
    // localhost:7001 is now forwarded to device's 7001 port
    // Do operations that depend on port forwarding
}
```

## Acknowledgements

Kadb is based on following projects:

- [Dadb](https://github.com/mobile-dev-inc/dadb): Kadb is based and inspired by Dadb.
  We are grateful for the work done by mobile-dev-inc team.
- [libadb-android](https://github.com/MuntashirAkon/libadb-android): Kadb is inspired by libadb-android and spake2-java
  for SSL connection and ADB Pairing.<|MERGE_RESOLUTION|>--- conflicted
+++ resolved
@@ -1,57 +1,26 @@
 # Kadb
-
-(Kotlin Multiplatform ADB client library with paring support, no binary involved.)
-
-A modern and versatile Kotlin ADB client library that simplifies the interaction with Android devices.
-
-Kadb offers a wide range of features, including wireless debugging, apk sideloading, file management, port forwarding,
-and shell command execution. Wireless debugging without relying on `adb` binary.
+A Kotlin based Android library to connect Android devices directly without ADB binary file.
 
 [![Maven Central](https://img.shields.io/maven-central/v/com.flyfishxu/kadb.svg)](https://mvnrepository.com/artifact/com.flyfishxu/kadb)
 
-## Getting Started
-
-Kadb now available on Maven Central:
-
 ```kotlin
 dependencies {
-    implementation("com.flyfishxu:kadb:<version>")
+  implementation("com.flyfishxu:kadb:<version>")
 }
 ```
 
-<<<<<<< HEAD
-## Features
+## Express Gratitude 
 
-- Wireless Debugging Support: Say goodbye to cables and the traditional ADB binaries! Kadb enables wireless debugging
-  for a hassle-free connection to your Android devices, including Wear OS, Android TV, Android Auto, and even debugging
-  directly on the Android device itself.
+- [Dadb](https://github.com/mobile-dev-inc/dadb): Kadb is based on the second development of Dadb, and we would like to thank mobile-dev-inc for all their previous efforts!
 
-- Seamless Device Connection: Whether you're working with an emulator or a physical device, Kadb's intuitive APIs make
-  connections effortless.
-=======
-## Warning
-We are working for make Kadb to support KMP(Kotlin Multiplatform), so some of the APIs in Kadb may changed in the future releases. After our works finish, the APSs will be stable.
+## Features and Differences
 
-## Express Gratitude 
->>>>>>> c0bd4409
-
-- Secure ADB Connections: With SSL/TLS1.3 support, Kadb ensures your connections are secure, supporting both legacy ADB
-  Over WLAN, and new ADB pairing authentication methods.
-
-- Efficient File Management: Push and pull files with ease with Android DocumentFile and Okio, ensuring fast and
-  reliable file transfers.
-
-- Enhanced Error Handling: Encounter fewer roadblocks with Kadb's informative exceptions, improving your debugging
-  experience.
-
-- Broad Compatibility: Kadb supports Android API level 21 and above, ensuring wide device compatibility. Note: Conscrypt
-  library may required on Android Q or earlier devices.
-
-- Kotlin Multiplatform Ready: Kadb is designed to work seamlessly with Compose Desktop projects, allowing you to target
-  any JVM based platform with ease.
-
-- Device Discovery and Customization: Easily discover devices and customize Kadb to fit your needs, from generating
-  custom certificates to setting ADB client name as you like.
+- Connect to an Android device and execute ADB commands without ADB binary file.
+- Support ADB SSL connection (Requires target device running Android 11 and above).
+- Support ADB Pair instead of the legacy way to authenticate with the target Android device you want to connect (Requires target device running Android 11 and above).
+- Support for Android DocumentFile in push and pull methods.
+- Throw an exception if the target device is not authorized (Dadb can't check if the connected device is authorized)
+- Lower Android version support compared to Dadb.
 
 ## Usages
 
@@ -69,7 +38,7 @@
 
 ### Pair with new device
 
-<Host: 10.0.0.175; Port: 37755; PairCode: 643102>
+Host: 10.0.0.175;  Port: 37755;  PairCode: 643102
 
 ```kotlin
 Kadb.pair("10.0.0.175", 37755, "643102")
@@ -79,9 +48,7 @@
 
 ### Discover a Device
 
-The following discovers and returns a connected device or emulator.
-If there are multiple it returns the first one
-found.
+The following discovers and returns a connected device or emulator. If there are multiple it returns the first one found.
 
 ```kotlin
 val kadb = Kadb.discover()
@@ -96,8 +63,7 @@
 
 ### Connecting to a physical device
 
-*Prerequisite: Connecting to a physical device requires a running adb server. In most cases, this means that you must
-have the `adb` binary installed on your machine.*
+*Prerequisite: Connecting to a physical device requires a running adb server. In most cases, this means that you must have the `adb` binary installed on your machine.*
 
 The `Kadb.discover()` and `Kadb.list()` methods now both support USB-connected devices.
 
@@ -149,13 +115,4 @@
     // localhost:7001 is now forwarded to device's 7001 port
     // Do operations that depend on port forwarding
 }
-```
-
-## Acknowledgements
-
-Kadb is based on following projects:
-
-- [Dadb](https://github.com/mobile-dev-inc/dadb): Kadb is based and inspired by Dadb.
-  We are grateful for the work done by mobile-dev-inc team.
-- [libadb-android](https://github.com/MuntashirAkon/libadb-android): Kadb is inspired by libadb-android and spake2-java
-  for SSL connection and ADB Pairing.+```