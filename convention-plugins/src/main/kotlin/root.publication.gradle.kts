--- conflicted
+++ resolved
@@ -4,11 +4,7 @@
 
 allprojects {
     group = "com.flyfishxu"
-<<<<<<< HEAD
-    version = "1.1.0"
-=======
     version = "1.1.1"
->>>>>>> 2ebbd0e3
 }
 
 nexusPublishing {
